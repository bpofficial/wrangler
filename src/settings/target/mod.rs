mod environment;
mod kv_namespace;
mod manifest;
mod site;
mod target;
mod target_type;

pub use environment::Environment;
pub use kv_namespace::KvNamespace;
pub use manifest::Manifest;
pub use site::Site;
pub use target::Target;
pub use target_type::TargetType;

<<<<<<< HEAD
use std::collections::{HashMap, HashSet};
use std::env;
use std::fs;
use std::path::{Path, PathBuf};

use config::{Config, File};
use serde::{Deserialize, Serialize};

use crate::terminal::emoji;
use crate::terminal::message;

const SITE_ENTRY_POINT: &str = "workers-site";

#[derive(Clone, Debug, Deserialize, Serialize)]
pub struct Site {
    pub bucket: String,
    #[serde(rename = "entry-point")]
    pub entry_point: Option<String>,
    pub include: Option<Vec<String>>,
    pub exclude: Option<Vec<String>>,
}

impl Site {
    pub fn new(bucket: &str) -> Site {
        let mut site = Site::default();
        site.bucket = String::from(bucket);

        site
    }
}

impl Default for Site {
    fn default() -> Site {
        Site {
            bucket: String::new(),
            entry_point: Some(String::from(SITE_ENTRY_POINT)),
            include: None,
            exclude: None,
        }
    }
}

#[derive(Clone, Debug, Default, Deserialize, Serialize)]
pub struct TemplateConfig {
    pub account_id: Option<String>,
    pub env: Option<HashMap<String, Environment>>,
    #[serde(rename = "kv-namespaces")]
    pub kv_namespaces: Option<Vec<KvNamespace>>,
    #[serde(rename = "type")]
    pub target_type: TargetType,
    pub route: Option<String>,
    pub routes: Option<HashMap<String, String>>,
    pub webpack_config: Option<String>,
    pub workers_dev: Option<bool>,
    pub zone_id: Option<String>,
    pub site: Option<Site>,
}

impl TemplateConfig {
    pub fn warn_on_account_info(&self) {
        let mut top_level_fields: Vec<String> = Vec::new();
        if let Some(account_id) = &self.account_id {
            if !account_id.is_empty() {
                top_level_fields.push("account_id".to_string());
            }
        }
        if let Some(kv_namespaces) = &self.kv_namespaces {
            dbg!(kv_namespaces);
            for kv_namespace in kv_namespaces {
                if !kv_namespace.id.is_empty() && !kv_namespace.binding.is_empty() {
                    top_level_fields.push(format!("kv-namespace {}", kv_namespace.binding));
                }
            }
        }
        if let Some(route) = &self.route {
            if !route.is_empty() {
                top_level_fields.push("route".to_string());
            }
        }
        if let Some(zone_id) = &self.zone_id {
            if !zone_id.is_empty() {
                top_level_fields.push("zone_id".to_string());
            }
        }

        let mut env_fields: HashMap<String, Vec<String>> = HashMap::new();

        if let Some(env) = &self.env {
            for (env_name, env) in env {
                let mut current_env_fields: Vec<String> = Vec::new();
                if let Some(account_id) = &env.account_id {
                    if !account_id.is_empty() {
                        current_env_fields.push("account_id".to_string());
                    }
                }
                if let Some(kv_namespaces) = &env.kv_namespaces {
                    for kv_namespace in kv_namespaces {
                        if !kv_namespace.id.is_empty() && !kv_namespace.binding.is_empty() {
                            current_env_fields
                                .push(format!("kv-namespace {}", kv_namespace.binding));
                        }
                    }
                }
                if let Some(route) = &env.route {
                    if !route.is_empty() {
                        current_env_fields.push("route".to_string());
                    }
                }
                if let Some(zone_id) = &env.zone_id {
                    if !zone_id.is_empty() {
                        current_env_fields.push("zone_id".to_string());
                    }
                }
                if !current_env_fields.is_empty() {
                    env_fields.insert(env_name.to_string(), current_env_fields);
                }
            }
        }
        let top_level_separator = "\n- ";
        let env_separator = "\n  - ";
        if !top_level_fields.is_empty() || !env_fields.is_empty() {
            message::warn("Replace all account specific info in your wrangler.toml.");
            message::warn(
                "Your zone_id and account_id can be found in the right sidebar at https://dash.cloudflare.com",
            );
            if !top_level_fields.is_empty() {
                let top_level_fields = top_level_fields
                    .clone()
                    .into_iter()
                    .collect::<Vec<String>>()
                    .join(top_level_separator);
                println!("{}{}", top_level_separator, top_level_fields);
            }
            if !env_fields.is_empty() {
                for (env_name, env_fields) in env_fields {
                    let msg_prefix = format!("[env.{}]", env_name);
                    let env_fields = env_fields
                        .clone()
                        .into_iter()
                        .collect::<Vec<String>>()
                        .join(env_separator);
                    println!("{}{}{}", msg_prefix, env_separator, env_fields);
                }
            }
        }
    }
}

#[derive(Clone, Debug, Deserialize, Serialize)]
pub struct Target {
    pub account_id: String,
    #[serde(rename = "kv-namespaces")]
    pub kv_namespaces: Option<Vec<KvNamespace>>,
    pub name: String,
    #[serde(rename = "type")]
    pub target_type: TargetType,
    pub route: Option<String>,
    pub routes: Option<HashMap<String, String>>,
    pub webpack_config: Option<String>,
    pub zone_id: Option<String>,
    pub site: Option<Site>,
}

impl Target {
    pub fn kv_namespaces(&self) -> Vec<KvNamespace> {
        self.kv_namespaces.clone().unwrap_or_else(Vec::new)
    }

    pub fn add_kv_namespace(&mut self, kv_namespace: KvNamespace) {
        let mut updated_namespaces = self.kv_namespaces();
        updated_namespaces.push(kv_namespace);
        self.kv_namespaces = Some(updated_namespaces);
    }

    pub fn build_dir(&self) -> Result<PathBuf, std::io::Error> {
        let current_dir = env::current_dir()?;
        // if `site` is configured, we want to isolate worker code
        // and build artifacts away from static site application code.
        // if the user has configured `site.entry-point`, use that
        // as the build directory. Otherwise use the default const
        // SITE_BUILD_DIR
        match &self.site {
            Some(site_config) => Ok(current_dir.join(
                site_config
                    .entry_point
                    .to_owned()
                    .unwrap_or_else(|| format!("./{}", SITE_ENTRY_POINT)),
            )),
            None => Ok(current_dir),
        }
    }
}

#[derive(Clone, Debug, Deserialize, Serialize)]
pub struct Environment {
    pub name: Option<String>,
    pub account_id: Option<String>,
    pub workers_dev: Option<bool>,
    pub route: Option<String>,
    pub routes: Option<HashMap<String, String>>,
    pub zone_id: Option<String>,
    pub webpack_config: Option<String>,
    pub private: Option<bool>,
    pub site: Option<Site>,
    #[serde(rename = "kv-namespaces")]
    pub kv_namespaces: Option<Vec<KvNamespace>>,
}

#[derive(Clone, Debug, Default, Deserialize, Serialize)]
pub struct Manifest {
    pub name: String,
    #[serde(rename = "type")]
    pub target_type: TargetType,
    pub account_id: String,
    pub workers_dev: Option<bool>,
    pub route: Option<String>,
    pub routes: Option<HashMap<String, String>>,
    pub zone_id: Option<String>,
    pub webpack_config: Option<String>,
    pub private: Option<bool>,
    pub site: Option<Site>,
    #[serde(rename = "kv-namespaces")]
    pub kv_namespaces: Option<Vec<KvNamespace>>,
    pub env: Option<HashMap<String, Environment>>,
}

impl Manifest {
    pub fn new(config_path: &Path) -> Result<Self, failure::Error> {
        let config = read_config(config_path)?;

        // check for pre 1.1.0 KV namespace format
        let kv_namespaces: Result<Vec<config::Value>, config::ConfigError> =
            config.get("kv-namespaces");

        validate_kv_namespaces_config(kv_namespaces)?;

        let manifest: Manifest = config.try_into()?;

        check_for_duplicate_names(&manifest)?;

        Ok(manifest)
    }

    pub fn generate(
        name: String,
        target_type: Option<TargetType>,
        config_path: &PathBuf,
        site: Option<Site>,
    ) -> Result<Manifest, failure::Error> {
        let config_file = config_path.join("wrangler.toml");
        let template_config_content = fs::read_to_string(&config_file);
        let template_config = match &template_config_content {
            Ok(content) => {
                let config: TemplateConfig = toml::from_str(content)?;
                config.warn_on_account_info();
                if let Some(target_type) = &target_type {
                    if config.target_type != *target_type {
                        message::warn(&format!("The template recommends the \"{}\" type. Using type \"{}\" may cause errors, we recommend changing the type field in wrangler.toml to \"{}\"", config.target_type, target_type, config.target_type));
                    }
                }
                Ok(config)
            }
            Err(err) => Err(err),
        };
        let template_config = match template_config {
            Ok(config) => config,
            Err(err) => {
                log::info!("Error parsing template {}", err);
                log::debug!("template content {:?}", template_config_content);
                TemplateConfig::default()
            }
        };

        let default_workers_dev = if let Some(route) = &template_config.route {
            if route.is_empty() {
                Some(true)
            } else {
                None
            }
        } else {
            Some(true)
        };

        // TODO: https://github.com/cloudflare/wrangler/issues/773
        let manifest = Manifest {
            name,
            target_type: target_type.unwrap_or_else(|| template_config.clone().target_type),
            account_id: template_config
                .account_id
                .clone()
                .unwrap_or_else(|| String::new()),
            workers_dev: template_config.workers_dev.or_else(|| default_workers_dev),
            route: template_config.route.or_else(|| Some(String::new())),
            routes: None,
            zone_id: template_config.zone_id.or_else(|| Some(String::new())),
            webpack_config: template_config.webpack_config,
            private: None,
            site: template_config.site.or(site),
            kv_namespaces: template_config.kv_namespaces.clone(),
            env: template_config.env.clone(),
        };

        let toml = toml::to_string(&manifest)?;

        log::info!("Writing a wrangler.toml file at {}", config_file.display());
        fs::write(&config_file, &toml)?;
        Ok(manifest)
    }

    pub fn get_target(&self, environment_name: Option<&str>) -> Result<Target, failure::Error> {
        // Site projects are always Webpack for now; don't let toml override this.
        let target_type = match self.site {
            Some(_) => TargetType::Webpack,
            None => self.target_type.clone(),
        };

        let mut target = Target {
            target_type,                                 // MUST inherit
            account_id: self.account_id.clone(),         // MAY inherit
            webpack_config: self.webpack_config.clone(), // MAY inherit
            zone_id: self.zone_id.clone(),               // MAY inherit
            // importantly, the top level name will be modified
            // to include the name of the environment
            name: self.name.clone(),                   // MAY inherit
            kv_namespaces: self.kv_namespaces.clone(), // MUST NOT inherit
            route: None, // can inherit None, but not Some (see negotiate_zoneless)
            routes: self.routes.clone(), // MUST NOT inherit
            site: self.site.clone(), // MUST NOT inherit
        };

        let environment = self.get_environment(environment_name)?;

        self.check_private(environment);

        target.route = self.negotiate_zoneless(environment)?;
        if let Some(environment) = environment {
            target.name = if let Some(name) = &environment.name {
                name.clone()
            } else {
                match environment_name {
                    Some(environment_name) => format!("{}-{}", self.name, environment_name),
                    None => failure::bail!("You must specify `name` in your wrangler.toml"),
                }
            };
            if let Some(account_id) = &environment.account_id {
                target.account_id = account_id.clone();
            }
            if environment.routes.is_some() {
                target.routes = environment.routes.clone();
            }
            if environment.webpack_config.is_some() {
                target.webpack_config = environment.webpack_config.clone();
            }
            if environment.zone_id.is_some() {
                target.zone_id = environment.zone_id.clone();
            }
            // don't inherit kv namespaces because it is an anti-pattern to use the same namespaces across multiple environments
            target.kv_namespaces = environment.kv_namespaces.clone();
        }

        Ok(target)
    }

    fn get_environment(
        &self,
        environment_name: Option<&str>,
    ) -> Result<Option<&Environment>, failure::Error> {
        // check for user-specified environment name
        if let Some(environment_name) = environment_name {
            if let Some(environment_table) = &self.env {
                if let Some(environment) = environment_table.get(environment_name) {
                    Ok(Some(environment))
                } else {
                    failure::bail!(format!(
                        "{} Could not find environment with name \"{}\"",
                        emoji::WARN,
                        environment_name
                    ))
                }
            } else {
                failure::bail!(format!(
                    "{} There are no environments specified in your wrangler.toml",
                    emoji::WARN
                ))
            }
        } else {
            Ok(None)
        }
    }

    // this function takes the workers_dev booleans and the routes in a manifest
    // and then returns an Option<String> representing the deploy target
    // if it is None, it means deploy to workers.dev, otherwise deploy to the route

    // no environments:
    // +-------------+---------------------+------------------------------+
    // | workers_dev |        route        |            result            |
    // +-------------+---------------------+------------------------------+
    // | None        | None                | failure: pick target         |
    // | None        | Some("")            | failure: pick target         |
    // | None        | Some("example.com") | Some("example.com")          |
    // | false       | None                | failure: pick target         |
    // | false       | Some("")            | failure: pick target         |
    // | false       | Some("example.com") | Some("example.com")          |
    // | true        | None                | None                         |
    // | true        | Some("")            | None                         |
    // | true        | Some("example.com") | failure: conflicting targets |
    // +-------------+---------------------+------------------------------+
    //
    // When environments are introduced, this truth table holds true with workers_dev being inherited
    // and route being ignored.
    // if top level workers_dev is true, it is inherited but can be overridden by an env route
    //
    // this will fail with empty_route_failure
    // workers_dev = true
    // [env.foo]
    // route = ""
    //
    // this will return Some("example.com")
    // workers_dev = true
    // [env.foo]
    // route = "example.com"
    fn negotiate_zoneless(
        &self,
        environment: Option<&Environment>,
    ) -> Result<Option<String>, failure::Error> {
        let conflicting_targets_failure = "Your environment should only include `workers_dev` or `route`. If you are trying to publish to workers.dev, remove `route` from your wrangler.toml, if you are trying to publish to your own domain, remove `workers_dev`.";
        let pick_target_failure =
            "You must specify either `workers_dev` or `route` and `zone_id` in order to publish.";
        let empty_route_failure =
            "If you want to deploy to workers.dev, remove `route` from your environment config.";

        log::debug!("top level workers_dev: {:?}", self.workers_dev);
        log::debug!("top level route: {:?}", self.route);

        // start with top level configuration
        let (top_workers_dev, top_route) = match (self.workers_dev, self.route.clone()) {
            (None, Some(route)) => (false, Some(route)),
            (Some(workers_dev), None) => (workers_dev, None),
            (Some(workers_dev), Some(route)) => (workers_dev, Some(route)),
            (None, None) => (false, None),
        };

        // override top level with environment
        let (workers_dev, route) = if let Some(env) = &environment {
            log::debug!("env workers_dev: {:?}", env.workers_dev);
            log::debug!("env route: {:?}", env.route);
            match (env.workers_dev, env.route.clone()) {
                (None, Some(route)) => {
                    if top_workers_dev && route.is_empty() {
                        failure::bail!(empty_route_failure)
                    } else {
                        (false, Some(route))
                    }
                }
                (Some(workers_dev), None) => (workers_dev, None),
                (Some(workers_dev), Some(route)) => {
                    if route.is_empty() && workers_dev {
                        failure::bail!(empty_route_failure)
                    }
                    (workers_dev, Some(route))
                }
                (None, None) => (top_workers_dev, top_route),
            }
        } else {
            (top_workers_dev, top_route)
        };

        log::debug!("negotiated workers_dev: {}", workers_dev);
        log::debug!("negotiated route: {:?}", route);

        match (workers_dev, route) {
            (true, None) => Ok(None),
            (true, Some(route)) => {
                if route.is_empty() {
                    Ok(None)
                } else {
                    failure::bail!(conflicting_targets_failure)
                }
            }
            (false, Some(route)) => {
                if route.is_empty() {
                    failure::bail!(pick_target_failure)
                } else {
                    Ok(Some(route))
                }
            }
            (false, None) => failure::bail!(pick_target_failure),
        }
    }

    fn check_private(&self, environment: Option<&Environment>) {
        let deprecate_private_warning = "The `private` field is deprecated; please use \
        `workers_dev` to toggle between publishing to your workers.dev subdomain and your own domain.";

        // Check for the presence of the 'private' field in top-level config; if present, warn.
        if self.private.is_some() {
            message::warn(deprecate_private_warning);
        }

        // Also check for presence of 'private' field in a provided environment; if present, warn
        if let Some(e) = environment {
            if e.private.is_some() {
                message::warn(deprecate_private_warning);
            }
        }
    }
}

fn read_config(config_path: &Path) -> Result<Config, failure::Error> {
    let mut config = Config::new();

    let config_str = config_path
        .to_str()
        .expect("project config path should be a string");
    config.merge(File::with_name(config_str))?;

    // Eg.. `CF_ACCOUNT_AUTH_KEY=farts` would set the `account_auth_key` key
    config.merge(config::Environment::with_prefix("CF"))?;

    Ok(config)
}

fn validate_kv_namespaces_config(
    kv_namespaces: Result<Vec<config::Value>, config::ConfigError>,
) -> Result<(), failure::Error> {
    if let Ok(values) = kv_namespaces {
        let old_format = values.iter().any(|val| val.clone().into_str().is_ok());

        if old_format {
            message::warn("As of 1.1.0 the kv-namespaces format has been stabilized");
            message::info("Please add a section like this in your `wrangler.toml` for each KV Namespace you wish to bind:");

            let fmt_demo = r##"
[[kv-namespaces]]
binding = "BINDING_NAME"
id = "0f2ac74b498b48028cb68387c421e279"

# binding is the variable name you wish to bind the namespace to in your script.
# id is the namespace_id assigned to your kv namespace upon creation. e.g. (per namespace)
"##;

            println!("{}", fmt_demo);

            let msg = format!("{0} Your project config has an error {0}", emoji::WARN);
            failure::bail!(msg)
        }
    }
    Ok(())
}

fn check_for_duplicate_names(manifest: &Manifest) -> Result<(), failure::Error> {
    let mut names: HashSet<String> = HashSet::new();
    let mut duplicate_names: HashSet<String> = HashSet::new();
    names.insert(manifest.name.to_string());
    if let Some(environments) = &manifest.env {
        for (_, environment) in environments.iter() {
            if let Some(name) = &environment.name {
                if names.contains(name) && !duplicate_names.contains(name) {
                    duplicate_names.insert(name.to_string());
                } else {
                    names.insert(name.to_string());
                }
            }
        }
    }
    let duplicate_name_string = duplicate_names
        .clone()
        .into_iter()
        .collect::<Vec<String>>()
        .join(", ");
    let duplicate_message = match duplicate_names.len() {
        1 => Some("this name is duplicated".to_string()),
        n if n >= 2 => Some("these names are duplicated".to_string()),
        _ => None,
    };
    if let Some(message) = duplicate_message {
        failure::bail!(format!(
            "{} Each name in your `wrangler.toml` must be unique, {}: {}",
            emoji::WARN,
            message,
            duplicate_name_string
        ))
    }
    Ok(())
}

=======
>>>>>>> 1eb8509e
#[cfg(test)]
mod tests;<|MERGE_RESOLUTION|>--- conflicted
+++ resolved
@@ -12,48 +12,11 @@
 pub use target::Target;
 pub use target_type::TargetType;
 
-<<<<<<< HEAD
-use std::collections::{HashMap, HashSet};
-use std::env;
-use std::fs;
-use std::path::{Path, PathBuf};
+use std::collections::HashMap;
 
-use config::{Config, File};
 use serde::{Deserialize, Serialize};
 
-use crate::terminal::emoji;
 use crate::terminal::message;
-
-const SITE_ENTRY_POINT: &str = "workers-site";
-
-#[derive(Clone, Debug, Deserialize, Serialize)]
-pub struct Site {
-    pub bucket: String,
-    #[serde(rename = "entry-point")]
-    pub entry_point: Option<String>,
-    pub include: Option<Vec<String>>,
-    pub exclude: Option<Vec<String>>,
-}
-
-impl Site {
-    pub fn new(bucket: &str) -> Site {
-        let mut site = Site::default();
-        site.bucket = String::from(bucket);
-
-        site
-    }
-}
-
-impl Default for Site {
-    fn default() -> Site {
-        Site {
-            bucket: String::new(),
-            entry_point: Some(String::from(SITE_ENTRY_POINT)),
-            include: None,
-            exclude: None,
-        }
-    }
-}
 
 #[derive(Clone, Debug, Default, Deserialize, Serialize)]
 pub struct TemplateConfig {
@@ -161,446 +124,5 @@
     }
 }
 
-#[derive(Clone, Debug, Deserialize, Serialize)]
-pub struct Target {
-    pub account_id: String,
-    #[serde(rename = "kv-namespaces")]
-    pub kv_namespaces: Option<Vec<KvNamespace>>,
-    pub name: String,
-    #[serde(rename = "type")]
-    pub target_type: TargetType,
-    pub route: Option<String>,
-    pub routes: Option<HashMap<String, String>>,
-    pub webpack_config: Option<String>,
-    pub zone_id: Option<String>,
-    pub site: Option<Site>,
-}
-
-impl Target {
-    pub fn kv_namespaces(&self) -> Vec<KvNamespace> {
-        self.kv_namespaces.clone().unwrap_or_else(Vec::new)
-    }
-
-    pub fn add_kv_namespace(&mut self, kv_namespace: KvNamespace) {
-        let mut updated_namespaces = self.kv_namespaces();
-        updated_namespaces.push(kv_namespace);
-        self.kv_namespaces = Some(updated_namespaces);
-    }
-
-    pub fn build_dir(&self) -> Result<PathBuf, std::io::Error> {
-        let current_dir = env::current_dir()?;
-        // if `site` is configured, we want to isolate worker code
-        // and build artifacts away from static site application code.
-        // if the user has configured `site.entry-point`, use that
-        // as the build directory. Otherwise use the default const
-        // SITE_BUILD_DIR
-        match &self.site {
-            Some(site_config) => Ok(current_dir.join(
-                site_config
-                    .entry_point
-                    .to_owned()
-                    .unwrap_or_else(|| format!("./{}", SITE_ENTRY_POINT)),
-            )),
-            None => Ok(current_dir),
-        }
-    }
-}
-
-#[derive(Clone, Debug, Deserialize, Serialize)]
-pub struct Environment {
-    pub name: Option<String>,
-    pub account_id: Option<String>,
-    pub workers_dev: Option<bool>,
-    pub route: Option<String>,
-    pub routes: Option<HashMap<String, String>>,
-    pub zone_id: Option<String>,
-    pub webpack_config: Option<String>,
-    pub private: Option<bool>,
-    pub site: Option<Site>,
-    #[serde(rename = "kv-namespaces")]
-    pub kv_namespaces: Option<Vec<KvNamespace>>,
-}
-
-#[derive(Clone, Debug, Default, Deserialize, Serialize)]
-pub struct Manifest {
-    pub name: String,
-    #[serde(rename = "type")]
-    pub target_type: TargetType,
-    pub account_id: String,
-    pub workers_dev: Option<bool>,
-    pub route: Option<String>,
-    pub routes: Option<HashMap<String, String>>,
-    pub zone_id: Option<String>,
-    pub webpack_config: Option<String>,
-    pub private: Option<bool>,
-    pub site: Option<Site>,
-    #[serde(rename = "kv-namespaces")]
-    pub kv_namespaces: Option<Vec<KvNamespace>>,
-    pub env: Option<HashMap<String, Environment>>,
-}
-
-impl Manifest {
-    pub fn new(config_path: &Path) -> Result<Self, failure::Error> {
-        let config = read_config(config_path)?;
-
-        // check for pre 1.1.0 KV namespace format
-        let kv_namespaces: Result<Vec<config::Value>, config::ConfigError> =
-            config.get("kv-namespaces");
-
-        validate_kv_namespaces_config(kv_namespaces)?;
-
-        let manifest: Manifest = config.try_into()?;
-
-        check_for_duplicate_names(&manifest)?;
-
-        Ok(manifest)
-    }
-
-    pub fn generate(
-        name: String,
-        target_type: Option<TargetType>,
-        config_path: &PathBuf,
-        site: Option<Site>,
-    ) -> Result<Manifest, failure::Error> {
-        let config_file = config_path.join("wrangler.toml");
-        let template_config_content = fs::read_to_string(&config_file);
-        let template_config = match &template_config_content {
-            Ok(content) => {
-                let config: TemplateConfig = toml::from_str(content)?;
-                config.warn_on_account_info();
-                if let Some(target_type) = &target_type {
-                    if config.target_type != *target_type {
-                        message::warn(&format!("The template recommends the \"{}\" type. Using type \"{}\" may cause errors, we recommend changing the type field in wrangler.toml to \"{}\"", config.target_type, target_type, config.target_type));
-                    }
-                }
-                Ok(config)
-            }
-            Err(err) => Err(err),
-        };
-        let template_config = match template_config {
-            Ok(config) => config,
-            Err(err) => {
-                log::info!("Error parsing template {}", err);
-                log::debug!("template content {:?}", template_config_content);
-                TemplateConfig::default()
-            }
-        };
-
-        let default_workers_dev = if let Some(route) = &template_config.route {
-            if route.is_empty() {
-                Some(true)
-            } else {
-                None
-            }
-        } else {
-            Some(true)
-        };
-
-        // TODO: https://github.com/cloudflare/wrangler/issues/773
-        let manifest = Manifest {
-            name,
-            target_type: target_type.unwrap_or_else(|| template_config.clone().target_type),
-            account_id: template_config
-                .account_id
-                .clone()
-                .unwrap_or_else(|| String::new()),
-            workers_dev: template_config.workers_dev.or_else(|| default_workers_dev),
-            route: template_config.route.or_else(|| Some(String::new())),
-            routes: None,
-            zone_id: template_config.zone_id.or_else(|| Some(String::new())),
-            webpack_config: template_config.webpack_config,
-            private: None,
-            site: template_config.site.or(site),
-            kv_namespaces: template_config.kv_namespaces.clone(),
-            env: template_config.env.clone(),
-        };
-
-        let toml = toml::to_string(&manifest)?;
-
-        log::info!("Writing a wrangler.toml file at {}", config_file.display());
-        fs::write(&config_file, &toml)?;
-        Ok(manifest)
-    }
-
-    pub fn get_target(&self, environment_name: Option<&str>) -> Result<Target, failure::Error> {
-        // Site projects are always Webpack for now; don't let toml override this.
-        let target_type = match self.site {
-            Some(_) => TargetType::Webpack,
-            None => self.target_type.clone(),
-        };
-
-        let mut target = Target {
-            target_type,                                 // MUST inherit
-            account_id: self.account_id.clone(),         // MAY inherit
-            webpack_config: self.webpack_config.clone(), // MAY inherit
-            zone_id: self.zone_id.clone(),               // MAY inherit
-            // importantly, the top level name will be modified
-            // to include the name of the environment
-            name: self.name.clone(),                   // MAY inherit
-            kv_namespaces: self.kv_namespaces.clone(), // MUST NOT inherit
-            route: None, // can inherit None, but not Some (see negotiate_zoneless)
-            routes: self.routes.clone(), // MUST NOT inherit
-            site: self.site.clone(), // MUST NOT inherit
-        };
-
-        let environment = self.get_environment(environment_name)?;
-
-        self.check_private(environment);
-
-        target.route = self.negotiate_zoneless(environment)?;
-        if let Some(environment) = environment {
-            target.name = if let Some(name) = &environment.name {
-                name.clone()
-            } else {
-                match environment_name {
-                    Some(environment_name) => format!("{}-{}", self.name, environment_name),
-                    None => failure::bail!("You must specify `name` in your wrangler.toml"),
-                }
-            };
-            if let Some(account_id) = &environment.account_id {
-                target.account_id = account_id.clone();
-            }
-            if environment.routes.is_some() {
-                target.routes = environment.routes.clone();
-            }
-            if environment.webpack_config.is_some() {
-                target.webpack_config = environment.webpack_config.clone();
-            }
-            if environment.zone_id.is_some() {
-                target.zone_id = environment.zone_id.clone();
-            }
-            // don't inherit kv namespaces because it is an anti-pattern to use the same namespaces across multiple environments
-            target.kv_namespaces = environment.kv_namespaces.clone();
-        }
-
-        Ok(target)
-    }
-
-    fn get_environment(
-        &self,
-        environment_name: Option<&str>,
-    ) -> Result<Option<&Environment>, failure::Error> {
-        // check for user-specified environment name
-        if let Some(environment_name) = environment_name {
-            if let Some(environment_table) = &self.env {
-                if let Some(environment) = environment_table.get(environment_name) {
-                    Ok(Some(environment))
-                } else {
-                    failure::bail!(format!(
-                        "{} Could not find environment with name \"{}\"",
-                        emoji::WARN,
-                        environment_name
-                    ))
-                }
-            } else {
-                failure::bail!(format!(
-                    "{} There are no environments specified in your wrangler.toml",
-                    emoji::WARN
-                ))
-            }
-        } else {
-            Ok(None)
-        }
-    }
-
-    // this function takes the workers_dev booleans and the routes in a manifest
-    // and then returns an Option<String> representing the deploy target
-    // if it is None, it means deploy to workers.dev, otherwise deploy to the route
-
-    // no environments:
-    // +-------------+---------------------+------------------------------+
-    // | workers_dev |        route        |            result            |
-    // +-------------+---------------------+------------------------------+
-    // | None        | None                | failure: pick target         |
-    // | None        | Some("")            | failure: pick target         |
-    // | None        | Some("example.com") | Some("example.com")          |
-    // | false       | None                | failure: pick target         |
-    // | false       | Some("")            | failure: pick target         |
-    // | false       | Some("example.com") | Some("example.com")          |
-    // | true        | None                | None                         |
-    // | true        | Some("")            | None                         |
-    // | true        | Some("example.com") | failure: conflicting targets |
-    // +-------------+---------------------+------------------------------+
-    //
-    // When environments are introduced, this truth table holds true with workers_dev being inherited
-    // and route being ignored.
-    // if top level workers_dev is true, it is inherited but can be overridden by an env route
-    //
-    // this will fail with empty_route_failure
-    // workers_dev = true
-    // [env.foo]
-    // route = ""
-    //
-    // this will return Some("example.com")
-    // workers_dev = true
-    // [env.foo]
-    // route = "example.com"
-    fn negotiate_zoneless(
-        &self,
-        environment: Option<&Environment>,
-    ) -> Result<Option<String>, failure::Error> {
-        let conflicting_targets_failure = "Your environment should only include `workers_dev` or `route`. If you are trying to publish to workers.dev, remove `route` from your wrangler.toml, if you are trying to publish to your own domain, remove `workers_dev`.";
-        let pick_target_failure =
-            "You must specify either `workers_dev` or `route` and `zone_id` in order to publish.";
-        let empty_route_failure =
-            "If you want to deploy to workers.dev, remove `route` from your environment config.";
-
-        log::debug!("top level workers_dev: {:?}", self.workers_dev);
-        log::debug!("top level route: {:?}", self.route);
-
-        // start with top level configuration
-        let (top_workers_dev, top_route) = match (self.workers_dev, self.route.clone()) {
-            (None, Some(route)) => (false, Some(route)),
-            (Some(workers_dev), None) => (workers_dev, None),
-            (Some(workers_dev), Some(route)) => (workers_dev, Some(route)),
-            (None, None) => (false, None),
-        };
-
-        // override top level with environment
-        let (workers_dev, route) = if let Some(env) = &environment {
-            log::debug!("env workers_dev: {:?}", env.workers_dev);
-            log::debug!("env route: {:?}", env.route);
-            match (env.workers_dev, env.route.clone()) {
-                (None, Some(route)) => {
-                    if top_workers_dev && route.is_empty() {
-                        failure::bail!(empty_route_failure)
-                    } else {
-                        (false, Some(route))
-                    }
-                }
-                (Some(workers_dev), None) => (workers_dev, None),
-                (Some(workers_dev), Some(route)) => {
-                    if route.is_empty() && workers_dev {
-                        failure::bail!(empty_route_failure)
-                    }
-                    (workers_dev, Some(route))
-                }
-                (None, None) => (top_workers_dev, top_route),
-            }
-        } else {
-            (top_workers_dev, top_route)
-        };
-
-        log::debug!("negotiated workers_dev: {}", workers_dev);
-        log::debug!("negotiated route: {:?}", route);
-
-        match (workers_dev, route) {
-            (true, None) => Ok(None),
-            (true, Some(route)) => {
-                if route.is_empty() {
-                    Ok(None)
-                } else {
-                    failure::bail!(conflicting_targets_failure)
-                }
-            }
-            (false, Some(route)) => {
-                if route.is_empty() {
-                    failure::bail!(pick_target_failure)
-                } else {
-                    Ok(Some(route))
-                }
-            }
-            (false, None) => failure::bail!(pick_target_failure),
-        }
-    }
-
-    fn check_private(&self, environment: Option<&Environment>) {
-        let deprecate_private_warning = "The `private` field is deprecated; please use \
-        `workers_dev` to toggle between publishing to your workers.dev subdomain and your own domain.";
-
-        // Check for the presence of the 'private' field in top-level config; if present, warn.
-        if self.private.is_some() {
-            message::warn(deprecate_private_warning);
-        }
-
-        // Also check for presence of 'private' field in a provided environment; if present, warn
-        if let Some(e) = environment {
-            if e.private.is_some() {
-                message::warn(deprecate_private_warning);
-            }
-        }
-    }
-}
-
-fn read_config(config_path: &Path) -> Result<Config, failure::Error> {
-    let mut config = Config::new();
-
-    let config_str = config_path
-        .to_str()
-        .expect("project config path should be a string");
-    config.merge(File::with_name(config_str))?;
-
-    // Eg.. `CF_ACCOUNT_AUTH_KEY=farts` would set the `account_auth_key` key
-    config.merge(config::Environment::with_prefix("CF"))?;
-
-    Ok(config)
-}
-
-fn validate_kv_namespaces_config(
-    kv_namespaces: Result<Vec<config::Value>, config::ConfigError>,
-) -> Result<(), failure::Error> {
-    if let Ok(values) = kv_namespaces {
-        let old_format = values.iter().any(|val| val.clone().into_str().is_ok());
-
-        if old_format {
-            message::warn("As of 1.1.0 the kv-namespaces format has been stabilized");
-            message::info("Please add a section like this in your `wrangler.toml` for each KV Namespace you wish to bind:");
-
-            let fmt_demo = r##"
-[[kv-namespaces]]
-binding = "BINDING_NAME"
-id = "0f2ac74b498b48028cb68387c421e279"
-
-# binding is the variable name you wish to bind the namespace to in your script.
-# id is the namespace_id assigned to your kv namespace upon creation. e.g. (per namespace)
-"##;
-
-            println!("{}", fmt_demo);
-
-            let msg = format!("{0} Your project config has an error {0}", emoji::WARN);
-            failure::bail!(msg)
-        }
-    }
-    Ok(())
-}
-
-fn check_for_duplicate_names(manifest: &Manifest) -> Result<(), failure::Error> {
-    let mut names: HashSet<String> = HashSet::new();
-    let mut duplicate_names: HashSet<String> = HashSet::new();
-    names.insert(manifest.name.to_string());
-    if let Some(environments) = &manifest.env {
-        for (_, environment) in environments.iter() {
-            if let Some(name) = &environment.name {
-                if names.contains(name) && !duplicate_names.contains(name) {
-                    duplicate_names.insert(name.to_string());
-                } else {
-                    names.insert(name.to_string());
-                }
-            }
-        }
-    }
-    let duplicate_name_string = duplicate_names
-        .clone()
-        .into_iter()
-        .collect::<Vec<String>>()
-        .join(", ");
-    let duplicate_message = match duplicate_names.len() {
-        1 => Some("this name is duplicated".to_string()),
-        n if n >= 2 => Some("these names are duplicated".to_string()),
-        _ => None,
-    };
-    if let Some(message) = duplicate_message {
-        failure::bail!(format!(
-            "{} Each name in your `wrangler.toml` must be unique, {}: {}",
-            emoji::WARN,
-            message,
-            duplicate_name_string
-        ))
-    }
-    Ok(())
-}
-
-=======
->>>>>>> 1eb8509e
 #[cfg(test)]
 mod tests;