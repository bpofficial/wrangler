--- conflicted
+++ resolved
@@ -417,11 +417,7 @@
             }
 
             let default_template = "https://github.com/cloudflare/worker-template";
-<<<<<<< HEAD
             let template = template.unwrap_or(match target_type {
-=======
-            matches.value_of("template").unwrap_or(match target_type {
->>>>>>> b1b65c51
                 Some(ref pt) => match pt {
                     TargetType::Rust => "https://github.com/cloudflare/rustwasm-worker-template",
                     _ => default_template,
