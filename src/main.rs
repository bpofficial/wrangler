#![allow(clippy::redundant_closure)]

#[macro_use]
extern crate text_io;

use std::env;
use std::fs;
use std::path::Path;
use std::str::FromStr;

use clap::{App, AppSettings, Arg, ArgGroup, SubCommand};
use commands::HTTPMethod;

use log::info;

mod commands;
mod http;
mod install;
mod installer;
mod settings;
mod terminal;
mod util;

use crate::settings::target::TargetType;
use exitfailure::ExitFailure;
use terminal::emoji;
use terminal::message;

fn main() -> Result<(), ExitFailure> {
    env_logger::init();
    if let Ok(me) = env::current_exe() {
        // If we're actually running as the installer then execute our
        // self-installation, otherwise just continue as usual.
        if me
            .file_stem()
            .and_then(|s| s.to_str())
            .expect("executable should have a filename")
            .starts_with("wrangler-init")
        {
            installer::install();
        }
    }
    Ok(run()?)
}

fn run() -> Result<(), failure::Error> {
    // Define commonly used arguments and arg groups up front for consistency
    // The args below are for KV Subcommands
    let kv_binding_arg = Arg::with_name("binding")
        .help("The binding of the namespace this action applies to")
        .short("b")
        .long("binding")
        .value_name("BINDING NAME")
        .takes_value(true);
    let kv_namespace_id_arg = Arg::with_name("namespace-id")
        .help("The id of the namespace this action applies to")
        .short("n")
        .long("namespace-id")
        .value_name("ID")
        .takes_value(true);
    let kv_namespace_specifier_group =
        ArgGroup::with_name("namespace-specifier").args(&["binding", "namespace-id"]);

    // This arg is for any action that uses environments (e.g. KV subcommands, publish)
    let environment_arg = Arg::with_name("env")
        .help("Environment to use")
        .short("e")
        .long("env")
        .takes_value(true)
        .value_name("ENVIRONMENT NAME");

    let matches = App::new(format!("{}{} wrangler", emoji::WORKER, emoji::SPARKLES))
        .version(env!("CARGO_PKG_VERSION"))
        .author("ashley g williams <ashley666ashley@gmail.com>")
        .setting(AppSettings::ArgRequiredElseHelp)
        .setting(AppSettings::DeriveDisplayOrder)
        .subcommand(
            SubCommand::with_name("kv:namespace")
                .about(&*format!(
                    "{} Interact with your Workers KV Namespaces",
                    emoji::KV
                ))
                .setting(AppSettings::SubcommandRequiredElseHelp)
                .subcommand(
                    SubCommand::with_name("create")
                        .about("Create a new namespace")
                        .arg(environment_arg.clone())
                        .arg(
                            Arg::with_name("binding")
                            .help("The binding for your new namespace")
                            .required(true)
                            .index(1)
                        )
                )
                .subcommand(
                    SubCommand::with_name("delete")
                        .about("Delete namespace")
                        .arg(kv_binding_arg.clone())
                        .arg(kv_namespace_id_arg.clone())
                        .group(kv_namespace_specifier_group.clone())
                        .arg(environment_arg.clone())
                )
                .subcommand(
                    SubCommand::with_name("list")
                        .about("List all namespaces on your Cloudflare account")
                )
        )
            .subcommand(SubCommand::with_name("kv:key")
                .about(&*format!(
                    "{} Individually manage Workers KV key-value pairs",
                    emoji::KV
                ))
                .setting(AppSettings::SubcommandRequiredElseHelp)
                .subcommand(
                    SubCommand::with_name("put")
                        .about("Put a key-value pair into a namespace")
                        .arg(kv_binding_arg.clone())
                        .arg(kv_namespace_id_arg.clone())
                        .group(kv_namespace_specifier_group.clone())
                        .arg(environment_arg.clone())
                        .arg(
                            Arg::with_name("key")
                            .help("Key to write value to")
                            .required(true)
                            .index(1)
                        )
                        .arg(
                            Arg::with_name("value")
                            .help("Value for key")
                            .required(true)
                            .index(2)
                        )
                        .arg(
                            Arg::with_name("expiration-ttl")
                            .help("Number of seconds for which the entries should be visible before they expire. At least 60. Takes precedence over 'expiration' option")
                            .short("t")
                            .long("ttl")
                            .value_name("SECONDS")
                            .takes_value(true)
                        )
                        .arg(
                            Arg::with_name("expiration")
                            .help("Number of seconds since the UNIX epoch, indicating when the key-value pair should expire")
                            .short("x")
                            .long("expiration")
                            .takes_value(true)
                            .value_name("SECONDS")
                        )
                        .arg(
                            Arg::with_name("path")
                            .help("The value passed in is a path to a file; open and upload its contents")
                            .short("p")
                            .long("path")
                            .takes_value(false)
                        )
                )
                .subcommand(
                    SubCommand::with_name("get")
                        .about("Get a key's value from a namespace")
                        .arg(kv_binding_arg.clone())
                        .arg(kv_namespace_id_arg.clone())
                        .group(kv_namespace_specifier_group.clone())
                        .arg(environment_arg.clone())
                        .group(ArgGroup::with_name("namespace-specifier")
                            .args(&["binding", "namespace-id"])
                            .required(true)
                        )
                        .arg(
                            Arg::with_name("key")
                            .help("Key whose value to get")
                            .required(true)
                            .index(1)
                        )
                )
                .subcommand(
                    SubCommand::with_name("delete")
                        .about("Delete a key and its value from a namespace")
                        .arg(kv_binding_arg.clone())
                        .arg(kv_namespace_id_arg.clone())
                        .group(kv_namespace_specifier_group.clone())
                        .arg(environment_arg.clone())
                        .arg(
                            Arg::with_name("key")
                            .help("Key whose value to delete")
                            .required(true)
                            .index(1)
                        )
                )
                .subcommand(
                    SubCommand::with_name("list")
                        .about("List all keys in a namespace. Produces JSON output")
                        .arg(kv_binding_arg.clone())
                        .arg(kv_namespace_id_arg.clone())
                        .group(kv_namespace_specifier_group.clone())
                        .arg(environment_arg.clone())
                        .arg(
                            Arg::with_name("prefix")
                            .help("The prefix for filtering listed keys")
                            .short("p")
                            .long("prefix")
                            .value_name("STRING")
                            .takes_value(true),
                        )
                )
        )
        .subcommand(
            SubCommand::with_name("kv:bulk")
                .about(&*format!(
                    "{} Interact with multiple Workers KV key-value pairs at once",
                    emoji::KV
                ))
                .setting(AppSettings::SubcommandRequiredElseHelp)
                .subcommand(
                    SubCommand::with_name("put")
                        .about("Upload multiple key-value pairs to a namespace")
                        .arg(kv_binding_arg.clone())
                        .arg(kv_namespace_id_arg.clone())
                        .group(kv_namespace_specifier_group.clone())
                        .arg(environment_arg.clone())
                        .arg(
                            Arg::with_name("path")
                            .help("the JSON file of key-value pairs to upload, in form [{\"key\":..., \"value\":...}\"...]")
                            .required(true)
                            .index(1)
                        )
                )
                .subcommand(
                    SubCommand::with_name("delete")
                        .arg(kv_binding_arg.clone())
                        .arg(kv_namespace_id_arg.clone())
                        .group(kv_namespace_specifier_group.clone())
                        .arg(environment_arg.clone())
                        .about("Delete multiple keys and their values from a namespace")
                        .arg(
                            Arg::with_name("path")
                            .help("the JSON file of key-value pairs to upload, in form [\"<example-key>\", ...]")
                            .required(true)
                            .index(1)
                        )
                )
        )
        .subcommand(
            SubCommand::with_name("kv:bucket")
                .about(&*format!(
                    "{} Use KV as bucket-style storage",
                    emoji::KV
                ))
                .subcommand(
                    SubCommand::with_name("upload")
                        .about("Upload the contents of a directory keyed on path")
                        .arg(
                            Arg::with_name("namespace-id")
                                .help("The ID of the namespace this action applies to")
                                .required(true)
                                // .short("n")
                                // .long("namespace-id")
                                // .value_name("<ID>")
                                // .takes_value(true)
                        )
                        .arg(
                            Arg::with_name("path")
                            .help("the directory to be uploaded to KV")
                            .required(true)
                            .index(2),
                        )
                )
                .subcommand(
                    SubCommand::with_name("delete")
                        .about("Delete the contents of a directory keyed on path")
                        .arg(
                            Arg::with_name("namespace-id")
                                .help("The ID of the namespace this action applies to")
                                .required(true)
                                // .short("n")
                                // .long("namespace-id")
                                // .value_name("<ID>")
                                // .takes_value(true)
                        )
                        .arg(
                            Arg::with_name("path")
                            .help("the directory to be deleted from KV")
                            .required(true)
                            .index(2),
                        )
                )
        )
        .subcommand(
            SubCommand::with_name("generate")
                .about(&*format!(
                    "{} Generate a new worker project",
                    emoji::DANCERS
                ))
                .arg(
                    Arg::with_name("name")
                        .help("the name of your worker! defaults to 'worker'")
                        .index(1),
                )
                .arg(
                    Arg::with_name("template")
                        .help("a link to a github template! defaults to cloudflare/worker-template")
                        .index(2),
                )
                .arg(
                    Arg::with_name("type")
                        .short("t")
                        .long("type")
                        .takes_value(true)
                        .help("the type of project you want generated"),
                ),
        )
        .subcommand(
            SubCommand::with_name("init")
                .about(&*format!(
                    "{} Create a wrangler.toml for an existing project",
                    emoji::INBOX
                ))
                .arg(
                    Arg::with_name("name")
                        .help("the name of your worker! defaults to 'worker'")
                        .index(1),
                )
                .arg(
                    Arg::with_name("type")
                        .short("t")
                        .long("type")
                        .takes_value(true)
                        .help("the type of project you want generated"),
                ),
        )
        .subcommand(
            SubCommand::with_name("build")
                .about(&*format!(
                    "{} Build your worker",
                    emoji::CRAB
                ))
                .arg(
                    Arg::with_name("env")
                        .help("environment to build")
                        .short("e")
                        .long("env")
                        .takes_value(true)
                ),
        )
        .subcommand(
            SubCommand::with_name("preview")
                .about(&*format!(
                    "{} Preview your code temporarily on cloudflareworkers.com",
                    emoji::MICROSCOPE
                ))
                .arg(
                    Arg::with_name("method")
                        .help("Type of request to preview your worker with (get, post)")
                        .index(1),
                )
                .arg(
                    Arg::with_name("body")
                        .help("Body string to post to your preview worker request")
                        .index(2),
                )
                .arg(
                    Arg::with_name("env")
                        .help("environment to preview")
                        .short("e")
                        .long("env")
                        .takes_value(true)
                )
                .arg(
                    Arg::with_name("watch")
                        .help("watch your project for changes and update the preview automagically")
                        .long("watch")
                        .takes_value(false),
                ),
        )
        .subcommand(
            SubCommand::with_name("publish")
                .about(&*format!(
                    "{} Publish your worker to the orange cloud",
                    emoji::UP
                ))
                .arg(
                    Arg::with_name("release")
                        .long("release")
                        .takes_value(false)
                        .help("[planned deprecation in v1.5.0, use --env instead. see https://github.com/cloudflare/wrangler/blob/master/docs/content/environments.md for more information]\nshould this be published to a workers.dev subdomain or a domain name you have registered"),
                )
                .arg(
                    Arg::with_name("env")
                        .help("environments to publish to")
                        .short("e")
                        .long("env")
                        .takes_value(true)
                ),
        )
        .subcommand(
            SubCommand::with_name("config")
                .about(&*format!(
                    "{} Setup wrangler with your Cloudflare account",
                    emoji::SLEUTH
                )),
        )
        .subcommand(
            SubCommand::with_name("subdomain")
                .about(&*format!(
                    "{} Configure your workers.dev subdomain",
                    emoji::WORKER
                ))
                .arg(
                    Arg::with_name("name")
                        .help("the subdomain on workers.dev you'd like to reserve")
                        .index(1)
                        .required(true),
                ),
        )
        .subcommand(SubCommand::with_name("whoami").about(&*format!(
            "{} Retrieve your user info and test your auth config",
            emoji::SLEUTH
        )))
        .get_matches();

    let config_path = Path::new("./wrangler.toml");

    if let Some(_matches) = matches.subcommand_matches("config") {
        println!("Enter email: ");
        let mut email: String = read!("{}\n");
        email.truncate(email.trim_end().len());
        println!("Enter api key: ");
        let mut api_key: String = read!("{}\n");
        api_key.truncate(api_key.trim_end().len());

        commands::global_config(email, api_key)?;
    } else if let Some(matches) = matches.subcommand_matches("generate") {
        let name = matches.value_of("name").unwrap_or("worker");
        let target_type = match matches.value_of("type") {
            Some(s) => Some(TargetType::from_str(&s.to_lowercase())?),
            None => None,
        };

        let default_template = "https://github.com/cloudflare/worker-template";
        let template = matches.value_of("template").unwrap_or(match target_type {
            Some(ref pt) => match pt {
                TargetType::Rust => "https://github.com/cloudflare/rustwasm-worker-template",
                _ => default_template,
            },
            _ => default_template,
        });

        info!(
            "Generate command called with template {}, and name {}",
            template, name
        );
        commands::generate(name, template, target_type)?;
    } else if let Some(matches) = matches.subcommand_matches("init") {
        let name = matches.value_of("name");
        let target_type = match matches.value_of("type") {
            Some(s) => Some(settings::target::TargetType::from_str(&s.to_lowercase())?),
            None => None,
        };
        commands::init(name, target_type)?;
    } else if let Some(matches) = matches.subcommand_matches("build") {
        info!("Getting project settings");
        let manifest = settings::target::Manifest::new(config_path)?;
        let target = &manifest.get_target(matches.value_of("env"), false)?;
        commands::build(&target)?;
    } else if let Some(matches) = matches.subcommand_matches("preview") {
        info!("Getting project settings");
        let manifest = settings::target::Manifest::new(config_path)?;
        let target = manifest.get_target(matches.value_of("env"), false)?;

        // the preview command can be called with or without a Global User having been config'd
        // so we convert this Result into an Option
        let user = settings::global_user::GlobalUser::new().ok();

        let method = HTTPMethod::from_str(matches.value_of("method").unwrap_or("get"))?;

        let body = match matches.value_of("body") {
            Some(s) => Some(s.to_string()),
            None => None,
        };

        let watch = matches.is_present("watch");

        commands::preview(target, user, method, body, watch)?;
    } else if matches.subcommand_matches("whoami").is_some() {
        info!("Getting User settings");
        let user = settings::global_user::GlobalUser::new()?;

        commands::whoami(&user);
    } else if let Some(matches) = matches.subcommand_matches("publish") {
        info!("Getting User settings");
        let user = settings::global_user::GlobalUser::new()?;

        info!("Getting project settings");
        if matches.is_present("env") && matches.is_present("release") {
            failure::bail!("You can only pass --env or --release, not both")
        }
        let manifest = settings::target::Manifest::new(config_path)?;
        if matches.is_present("env") {
            let target = manifest.get_target(matches.value_of("env"), false)?;
            commands::publish(&user, &target)?;
        } else if matches.is_present("release") {
            let target = manifest.get_target(None, true)?;
            commands::publish(&user, &target)?;
        } else {
            let target = manifest.get_target(None, false)?;
            commands::publish(&user, &target)?;
        }
    } else if let Some(matches) = matches.subcommand_matches("subdomain") {
        info!("Getting project settings");
        let manifest = settings::target::Manifest::new(config_path)?;
        let target = manifest.get_target(matches.value_of("env"), false)?;

        info!("Getting User settings");
        let user = settings::global_user::GlobalUser::new()?;

        let name = matches
            .value_of("name")
            .expect("The subdomain name you are requesting must be provided.");

        commands::subdomain(name, &user, &target)?;
    } else if let Some(kv_matches) = matches.subcommand_matches("kv:namespace") {
        let manifest = settings::target::Manifest::new(config_path)?;
        let user = settings::global_user::GlobalUser::new()?;

        match kv_matches.subcommand() {
            ("create", Some(create_matches)) => {
                let env = create_matches.value_of("env");
                let target = manifest.get_target(env, false)?;
                let binding = create_matches.value_of("binding").unwrap();
                commands::kv::namespace::create(&target, env, user, binding)?;
            }
            ("delete", Some(delete_matches)) => {
                let target = manifest.get_target(delete_matches.value_of("env"), false)?;
                let namespace_id = match delete_matches.value_of("binding") {
                    Some(namespace_binding) => {
                        commands::kv::get_namespace_id(&target, namespace_binding)?
                    }
                    None => delete_matches
                        .value_of("namespace-id")
                        .unwrap() // clap configs ensure that if "binding" isn't present,"namespace-id" must be.
                        .to_string(),
                };
                commands::kv::namespace::delete(&target, user, &namespace_id)?;
            }
            ("list", Some(list_matches)) => {
                let target = manifest.get_target(list_matches.value_of("env"), false)?;
                commands::kv::namespace::list(&target, user)?;
            }
            ("", None) => message::warn("kv:namespace expects a subcommand"),
            _ => unreachable!(),
        }
    } else if let Some(kv_matches) = matches.subcommand_matches("kv:key") {
        let manifest = settings::target::Manifest::new(config_path)?;
        let user = settings::global_user::GlobalUser::new()?;

        // Get environment and bindings
        let (subcommand, subcommand_matches) = kv_matches.subcommand();
        let (target, namespace_id) = match subcommand_matches {
            Some(subcommand_matches) => {
                let target = manifest.get_target(subcommand_matches.value_of("env"), false)?;
                let namespace_id = match subcommand_matches.value_of("binding") {
                    Some(namespace_binding) => {
                        commands::kv::get_namespace_id(&target, namespace_binding)?
                    }
                    None => subcommand_matches
                        .value_of("namespace-id")
                        .unwrap() // clap configs ensure that if "binding" isn't present,"namespace-id" must be.
                        .to_string(),
                };
                (target, namespace_id.to_string())
            }
            None => unreachable!(), // this is unreachable because all kv:key commands have required arguments.
        };

        match (subcommand, subcommand_matches) {
            ("get", Some(get_key_matches)) => {
                let key = get_key_matches.value_of("key").unwrap();
                commands::kv::key::get(&target, user, &namespace_id, key)?
            }
            ("put", Some(put_key_matches)) => {
                let key = put_key_matches.value_of("key").unwrap();
                let is_file = match put_key_matches.occurrences_of("path") {
                    1 => true,
                    _ => false,
                };

                // If is_file is true, overwrite value to be the contents of the given
                // filename in the 'value' arg.
                let value_arg = put_key_matches.value_of("value").unwrap();
                let value = if is_file {
                    fs::read_to_string(value_arg)?
                } else {
                    value_arg.to_string()
                };
                let expiration = put_key_matches.value_of("expiration");
                let ttl = put_key_matches.value_of("expiration-ttl");
<<<<<<< HEAD
                commands::kv::key::put(&project, user, id, key, value, expiration, ttl)?;
=======
                commands::kv::key::put(
                    &target,
                    user,
                    &namespace_id,
                    key,
                    value,
                    is_file,
                    expiration,
                    ttl,
                )?
>>>>>>> f3a739bf
            }
            ("delete", Some(delete_key_matches)) => {
                let key = delete_key_matches.value_of("key").unwrap();
                commands::kv::key::delete(&target, user, &namespace_id, key)?
            }
            ("list", Some(list_key_matches)) => {
                let prefix = list_key_matches.value_of("prefix");
                commands::kv::key::list(&target, user, &namespace_id, prefix)?
            }
            ("", None) => message::warn("kv:key expects a subcommand"),
            _ => unreachable!(),
        }
    } else if let Some(kv_matches) = matches.subcommand_matches("kv:bulk") {
        let manifest = settings::target::Manifest::new(config_path)?;
        let user = settings::global_user::GlobalUser::new()?;

        // Get environment and bindings
        let (subcommand, subcommand_matches) = kv_matches.subcommand();
        let (target, namespace_id) = match subcommand_matches {
            Some(subcommand_matches) => {
                let target = manifest.get_target(subcommand_matches.value_of("env"), false)?;
                let namespace_id = match subcommand_matches.value_of("binding") {
                    Some(namespace_binding) => {
                        commands::kv::get_namespace_id(&target, namespace_binding)?
                    }
                    None => subcommand_matches
                        .value_of("namespace-id")
                        .unwrap() // clap configs ensure that if "binding" isn't present,"namespace-id" must be.
                        .to_string(),
                };
                (target, namespace_id.to_string())
            }
            None => unreachable!(), // this is unreachable because all kv:key commands have required arguments.
        };

        match (subcommand, subcommand_matches) {
            ("put", Some(put_bulk_matches)) => {
                let path = put_bulk_matches.value_of("path").unwrap();
                commands::kv::bulk::put(&target, user, &namespace_id, Path::new(path))?
            }
            ("delete", Some(delete_bulk_matches)) => {
                let path = delete_bulk_matches.value_of("path").unwrap();
                commands::kv::bulk::delete(&target, user, &namespace_id, Path::new(path))?
            }
            ("", None) => message::warn("kv:bulk expects a subcommand"),
            _ => unreachable!(),
        }
    } else if let Some(kv_matches) = matches.subcommand_matches("kv:bucket") {
        let project = settings::project::Project::new()?;
        let user = settings::global_user::GlobalUser::new()?;

        match kv_matches.subcommand() {
            ("upload", Some(write_bulk_matches)) => {
                let id = write_bulk_matches.value_of("namespace-id").unwrap();
                let path = write_bulk_matches.value_of("path").unwrap();
                commands::kv::bucket::upload(&project, user, id, Path::new(path))?;
            }
            ("delete", Some(delete_matches)) => {
                let id = delete_matches.value_of("namespace-id").unwrap();
                let path = delete_matches.value_of("path").unwrap();
                commands::kv::bucket::delete(&project, user, id, Path::new(path))?;
            }
            ("", None) => message::warn("kv:bucket expects a subcommand"),
            _ => unreachable!(),
        }
    }
    Ok(())
}<|MERGE_RESOLUTION|>--- conflicted
+++ resolved
@@ -593,20 +593,16 @@
                 };
                 let expiration = put_key_matches.value_of("expiration");
                 let ttl = put_key_matches.value_of("expiration-ttl");
-<<<<<<< HEAD
-                commands::kv::key::put(&project, user, id, key, value, expiration, ttl)?;
-=======
                 commands::kv::key::put(
                     &target,
                     user,
                     &namespace_id,
                     key,
-                    value,
+                    &value,
                     is_file,
                     expiration,
                     ttl,
                 )?
->>>>>>> f3a739bf
             }
             ("delete", Some(delete_key_matches)) => {
                 let key = delete_key_matches.value_of("key").unwrap();
@@ -655,19 +651,36 @@
             _ => unreachable!(),
         }
     } else if let Some(kv_matches) = matches.subcommand_matches("kv:bucket") {
-        let project = settings::project::Project::new()?;
+        let manifest = settings::target::Manifest::new(config_path)?;
         let user = settings::global_user::GlobalUser::new()?;
 
-        match kv_matches.subcommand() {
+        // Get environment and bindings
+        let (subcommand, subcommand_matches) = kv_matches.subcommand();
+        let (target, namespace_id) = match subcommand_matches {
+            Some(subcommand_matches) => {
+                let target = manifest.get_target(subcommand_matches.value_of("env"), false)?;
+                let namespace_id = match subcommand_matches.value_of("binding") {
+                    Some(namespace_binding) => {
+                        commands::kv::get_namespace_id(&target, namespace_binding)?
+                    }
+                    None => subcommand_matches
+                        .value_of("namespace-id")
+                        .unwrap() // clap configs ensure that if "binding" isn't present,"namespace-id" must be.
+                        .to_string(),
+                };
+                (target, namespace_id.to_string())
+            }
+            None => unreachable!(), // this is unreachable because all kv:key commands have required arguments.
+        };
+
+        match (subcommand, subcommand_matches) {
             ("upload", Some(write_bulk_matches)) => {
-                let id = write_bulk_matches.value_of("namespace-id").unwrap();
                 let path = write_bulk_matches.value_of("path").unwrap();
-                commands::kv::bucket::upload(&project, user, id, Path::new(path))?;
+                commands::kv::bucket::upload(&target, user, &namespace_id, Path::new(path))?;
             }
             ("delete", Some(delete_matches)) => {
-                let id = delete_matches.value_of("namespace-id").unwrap();
                 let path = delete_matches.value_of("path").unwrap();
-                commands::kv::bucket::delete(&project, user, id, Path::new(path))?;
+                commands::kv::bucket::delete(&target, user, &namespace_id, Path::new(path))?;
             }
             ("", None) => message::warn("kv:bucket expects a subcommand"),
             _ => unreachable!(),
