// todo(gabbi): This file should use cloudflare-rs instead of our http::auth_client
// when https://github.com/cloudflare/cloudflare-rs/issues/26 is handled (this is
// because the SET key request body is not json--it is the raw value).

use std::fs;
use std::fs::metadata;

use cloudflare::framework::response::ApiFailure;
use url::Url;

use crate::commands::kv;
use crate::http;
use crate::settings::global_user::GlobalUser;
use crate::settings::target::Target;
use crate::terminal::message;

pub fn put(
    target: &Target,
    user: GlobalUser,
    id: &str,
    key: &str,
    value: &str,
    is_file: bool,
    expiration: Option<&str>,
    expiration_ttl: Option<&str>,
) -> Result<(), failure::Error> {
    let api_endpoint = format!(
        "https://api.cloudflare.com/client/v4/accounts/{}/storage/kv/namespaces/{}/values/{}",
        target.account_id,
        id,
        kv::url_encode_key(key)
    );

    // Add expiration and expiration_ttl query options as necessary.
    let mut query_params: Vec<(&str, &str)> = vec![];

    if let Some(exp) = expiration {
        query_params.push(("expiration", exp))
    };
    if let Some(ttl) = expiration_ttl {
        query_params.push(("expiration_ttl", ttl))
    };

    let client = http::auth_client(&user);

    let url_into_str = url?.into_string();

    // If is_file is true, overwrite value to be the contents of the given
    // filename in the 'value' arg.
    let mut res = if is_file {
        match &metadata(value) {
            Ok(file_type) if file_type.is_file() => {
                let file = fs::File::open(value)?;
                client.put(&url_into_str).body(file).send()?
            }
            Ok(file_type) if file_type.is_dir() => {
                failure::bail!("--path argument takes a file, {} is a directory", value)
            }
            Ok(_) => failure::bail!("--path argument takes a file, {} is a symlink", value), // last remaining value is symlink
            Err(e) => failure::bail!("{}", e),
        }
    } else {
        client.put(&url_into_str).body(value.to_string()).send()?
    };

<<<<<<< HEAD
    let url = Url::parse_with_params(&api_endpoint, query_params);

    let client = http::auth_client(&user);

    let url_into_str = url?.into_string();
    let mut res = client.put(&url_into_str).body(body_text?).send()?;

=======
>>>>>>> f5a3b862
    if res.status().is_success() {
        message::success("Success")
    } else {
        // This is logic pulled from cloudflare-rs for pretty error formatting right now;
        // it will be redundant when we switch to using cloudflare-rs for all API requests.
        let parsed = res.json();
        let errors = parsed.unwrap_or_default();
        print!(
            "{}",
            kv::format_error(ApiFailure::Error(res.status(), errors))
        );
    }

    Ok(())
}<|MERGE_RESOLUTION|>--- conflicted
+++ resolved
@@ -40,6 +40,7 @@
     if let Some(ttl) = expiration_ttl {
         query_params.push(("expiration_ttl", ttl))
     };
+    let url = Url::parse_with_params(&api_endpoint, query_params);
 
     let client = http::auth_client(&user);
 
@@ -63,16 +64,6 @@
         client.put(&url_into_str).body(value.to_string()).send()?
     };
 
-<<<<<<< HEAD
-    let url = Url::parse_with_params(&api_endpoint, query_params);
-
-    let client = http::auth_client(&user);
-
-    let url_into_str = url?.into_string();
-    let mut res = client.put(&url_into_str).body(body_text?).send()?;
-
-=======
->>>>>>> f5a3b862
     if res.status().is_success() {
         message::success("Success")
     } else {
